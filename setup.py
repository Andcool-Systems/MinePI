from distutils.core import setup

setup(
<<<<<<< HEAD
    name="MinePI",
    packages=["MinePI"],
    version="0.5.0a1",
    license="MIT",
    description="Minecraft utility library.",
    author="benno1237, honigkuchen",
    author_email="benno.kollreider@gmail.com",
    url="https://github.com/benno1237/MinePI",
    download_url="https://github.com/benno1237/MinePI/archive/refs/tags/0.3.1.tar.gz",
    keywords=["Minecraft", "Skin", "Render", "Head", "UUID"],
    install_requires=[
=======
    name = "MinePI",
    packages = ["MinePI"],
    version = "0.4.2",
    license = "MIT",
    description = "Minecraft utility library.",
    author = "benno1237, honigkuchen",
    author_email = "benno.kollreider@gmail.com",
    url = "https://github.com/benno1237/MinePI",
    download_url = "https://github.com/benno1237/MinePI/archive/refs/tags/0.4.2.tar.gz",
    keywords = ["Minecraft", "Skin", "Render", "Head", "UUID"],
    install_requires = [
>>>>>>> 851f2e61
        "aiohttp",
        "Pillow",
        "sphinx-prompt"
    ],
    classifiers=[
    'Development Status :: 3 - Alpha',     
    'Intended Audience :: Developers',      
    'Topic :: Software Development :: Build Tools',
    'License :: OSI Approved :: MIT License',  
    'Programming Language :: Python :: 3',
    'Programming Language :: Python :: 3.7',
    'Programming Language :: Python :: 3.8',
    'Programming Language :: Python :: 3.9',
    'Programming Language :: Python :: 3.10',
    ],
)<|MERGE_RESOLUTION|>--- conflicted
+++ resolved
@@ -1,7 +1,6 @@
 from distutils.core import setup
 
 setup(
-<<<<<<< HEAD
     name="MinePI",
     packages=["MinePI"],
     version="0.5.0a1",
@@ -13,19 +12,6 @@
     download_url="https://github.com/benno1237/MinePI/archive/refs/tags/0.3.1.tar.gz",
     keywords=["Minecraft", "Skin", "Render", "Head", "UUID"],
     install_requires=[
-=======
-    name = "MinePI",
-    packages = ["MinePI"],
-    version = "0.4.2",
-    license = "MIT",
-    description = "Minecraft utility library.",
-    author = "benno1237, honigkuchen",
-    author_email = "benno.kollreider@gmail.com",
-    url = "https://github.com/benno1237/MinePI",
-    download_url = "https://github.com/benno1237/MinePI/archive/refs/tags/0.4.2.tar.gz",
-    keywords = ["Minecraft", "Skin", "Render", "Head", "UUID"],
-    install_requires = [
->>>>>>> 851f2e61
         "aiohttp",
         "Pillow",
         "sphinx-prompt"
